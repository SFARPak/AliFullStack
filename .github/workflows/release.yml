# .github/workflows/release.yml
# -------------------------------------------------------
# GitHub Actions workflow to build, sign (if configured),
# and publish Electron apps for all major OS platforms.
# -------------------------------------------------------

name: Release app

on:
  workflow_dispatch:
  push:
<<<<<<< HEAD
    branches: [ main, release/** ]

# Required for publishing release assets
permissions:
  contents: write

=======
    branches: [main, release/**]
>>>>>>> 6f84d47a
jobs:
  build:
    name: Build & Publish App
    environment: release
    permissions:
      contents: write
    strategy:
      # Prevent race conditions during concurrent release creation
      max-parallel: 1
      matrix:
<<<<<<< HEAD
        os:
          - { name: "windows", image: "windows-latest" }
          - { name: "linux", image: "ubuntu-22.04" }
          - { name: "macos-intel", image: "macos-13" }
          - { name: "macos", image: "macos-latest" }

    runs-on: ${{ matrix.os.image }}

=======
        # See https://github.com/SFARPak/dyad/issues/96
        os:
          [
            { name: "windows", image: "windows-latest" },
            { name: "linux", image: "ubuntu-22.04" },
            { name: "macos-intel", image: "macos-13" },
            { name: "macos", image: "macos-latest" },
          ]
    runs-on: ${{ matrix.os.image }}
    # env:
    # CSC_LINK: ${{ secrets.CSC_LINK }}
    # CSC_KEY_PASSWORD: ${{ secrets.CSC_KEY_PASSWORD }}
>>>>>>> 6f84d47a
    steps:
      - name: 🛎️ Checkout repository
        uses: actions/checkout@v4

      - name: 🧩 Setup Node.js
        uses: actions/setup-node@v4
        with:
          node-version: 20

      - name: 🧹 Clean up environment
        shell: bash
        run: |
          rm -rf node_modules
          rm -f package-lock.json
          npm cache clean --force

      - name: 📦 Install dependencies
        run: npm install --include=optional

      # Rebuild rollup for the appropriate platform
      - name: 🛠️ Rebuild Rollup (Linux)
        if: contains(matrix.os.name, 'linux')
        run: npm rebuild @rollup/rollup-linux-x64-gnu || true

      - name: 🛠️ Rebuild Rollup (macOS Intel)
        if: contains(matrix.os.name, 'macos-intel')
        run: npm rebuild @rollup/rollup-darwin-x64 || true

      - name: 🛠️ Rebuild Rollup (macOS ARM)
        if: contains(matrix.os.name, 'macos')
        run: npm rebuild @rollup/rollup-darwin-arm64 || true

      - name: 🛠️ Rebuild Rollup (Windows)
        if: contains(matrix.os.name, 'windows')
        run: npm rebuild @rollup/rollup-win32-x64-msvc || true

      # Optional macOS signing setup (commented out)
      # - name: Add macOS certificate
      #   if: contains(matrix.os.name, 'macos') && env.MACOS_CERT_P12 != ''
      #   env:
      #     MACOS_CERT_P12: ${{ secrets.MACOS_CERT_P12 }}
      #     MACOS_CERT_PASSWORD: ${{ secrets.MACOS_CERT_PASSWORD }}
      #   run: chmod +x tools/add-macos-cert.sh && ./tools/add-macos-cert.sh

      # Optional Windows signing setup (commented out)
      # - name: Set up Windows certificate
      #   if: contains(matrix.os.name, 'windows')
      #   shell: bash
      #   run: |
      #     echo "${{ secrets.SM_CLIENT_CERT_FILE_B64 }}" | base64 --decode > D:/Certificate_pkcs12.p12
      #     echo "SM_CLIENT_CERT_FILE=D:\\Certificate_pkcs12.p12" >> "$GITHUB_ENV"
<<<<<<< HEAD

      - name: 🚀 Publish App to GitHub Releases
=======
      #     echo "SM_CLIENT_CERT_PASSWORD=${{ secrets.SM_CLIENT_CERT_PASSWORD }}" >> "$GITHUB_ENV"
      #   shell: bash
      # - name: Code signing with Software Trust Manager
      #   if: contains(matrix.os.name, 'windows')
      #   uses: digicert/ssm-code-signing@v1.1.0
      # - name: Sync certificate (Windows)
      #   if: contains(matrix.os.name, 'windows')
      #   run: |
      #     smctl windows certsync --keypair-alias=${{ secrets.DIGICERT_KEYPAIR_ALIAS }}
      #   shell: bash
      # Publish (all platforms)
      - name: Publish app
>>>>>>> 6f84d47a
        env:
          NODE_OPTIONS: "--max-old-space-size=4096"
          GITHUB_TOKEN: ${{ secrets.GITHUB_TOKEN }}
          APPLE_TEAM_ID: ${{ secrets.APPLE_TEAM_ID }}
          APPLE_ID: ${{ secrets.APPLE_ID }}
          APPLE_PASSWORD: ${{ secrets.APPLE_PASSWORD }}
          SM_CODE_SIGNING_CERT_SHA1_HASH: ${{ secrets.SM_CODE_SIGNING_CERT_SHA1_HASH }}
        run: npm run publish

  verify-assets:
    name: ✅ Verify Release Assets
    needs: build
    runs-on: ubuntu-latest

    permissions:
      contents: read
      packages: read
      actions: read
      id-token: write
<<<<<<< HEAD

    steps:
      - name: 🛎️ Checkout repository
        uses: actions/checkout@v4

      - name: 🧩 Setup Node.js
        uses: actions/setup-node@v4
        with:
          node-version: 20

      - name: 🔐 Check GITHUB_TOKEN permissions
        env:
          GITHUB_TOKEN: ${{ secrets.GITHUB_TOKEN }}
        run: |
          echo "🔍 Verifying GitHub token access..."
          response=$(curl -s -o /dev/null -w "%{http_code}" -H "Authorization: token $GITHUB_TOKEN" "https://api.github.com/repos/SFARPak/AliFullStack")
          if [ "$response" != "200" ]; then
            echo "❌ GITHUB_TOKEN invalid or lacks 'contents' permission. Response code: $response"
            exit 1
          fi
          echo "✅ GITHUB_TOKEN verified successfully."

      - name: 📦 Verify release assets
=======
    steps:
      - name: Github checkout
        uses: actions/checkout@b4ffde65f46336ab88eb53be808477a3936bae11 # v4.1.1
      - name: Use Node.js
        uses: actions/setup-node@cdca7365b2dadb8aad0a33bc7601856ffabcc48e # v4.3.0
        with:
          node-version: 20
      - name: Verify all release assets are uploaded
>>>>>>> 6f84d47a
        env:
          GITHUB_TOKEN: ${{ secrets.GITHUB_TOKEN }}
        run: node scripts/verify-release-assets.js<|MERGE_RESOLUTION|>--- conflicted
+++ resolved
@@ -1,44 +1,26 @@
 # .github/workflows/release.yml
-# -------------------------------------------------------
-# GitHub Actions workflow to build, sign (if configured),
-# and publish Electron apps for all major OS platforms.
-# -------------------------------------------------------
+
+# Need to write to repo contents to upload the app to GitHub Release
+# See: https://www.electronforge.io/config/publishers/github#authentication
+permissions:
+  contents: write
 
 name: Release app
-
 on:
   workflow_dispatch:
   push:
-<<<<<<< HEAD
-    branches: [ main, release/** ]
-
-# Required for publishing release assets
-permissions:
-  contents: write
-
-=======
     branches: [main, release/**]
->>>>>>> 6f84d47a
 jobs:
   build:
-    name: Build & Publish App
     environment: release
     permissions:
       contents: write
     strategy:
-      # Prevent race conditions during concurrent release creation
-      max-parallel: 1
+      # Uncomment max-parallel to prevent race condition (where multiple releases are
+      # created concurrently). Typically though, we'll create a release manually ahead of time
+      # which prevents the race.
+      # max-parallel: 1
       matrix:
-<<<<<<< HEAD
-        os:
-          - { name: "windows", image: "windows-latest" }
-          - { name: "linux", image: "ubuntu-22.04" }
-          - { name: "macos-intel", image: "macos-13" }
-          - { name: "macos", image: "macos-latest" }
-
-    runs-on: ${{ matrix.os.image }}
-
-=======
         # See https://github.com/SFARPak/dyad/issues/96
         os:
           [
@@ -51,62 +33,47 @@
     # env:
     # CSC_LINK: ${{ secrets.CSC_LINK }}
     # CSC_KEY_PASSWORD: ${{ secrets.CSC_KEY_PASSWORD }}
->>>>>>> 6f84d47a
     steps:
-      - name: 🛎️ Checkout repository
-        uses: actions/checkout@v4
-
-      - name: 🧩 Setup Node.js
-        uses: actions/setup-node@v4
+      - name: Github checkout
+        uses: actions/checkout@b4ffde65f46336ab88eb53be808477a3936bae11 # v4.1.1
+      - name: Use Node.js
+        uses: actions/setup-node@cdca7365b2dadb8aad0a33bc7601856ffabcc48e # v4.3.0
         with:
           node-version: 20
-
-      - name: 🧹 Clean up environment
-        shell: bash
+      - name: Clean up
         run: |
           rm -rf node_modules
           rm -f package-lock.json
           npm cache clean --force
-
-      - name: 📦 Install dependencies
-        run: npm install --include=optional
-
-      # Rebuild rollup for the appropriate platform
-      - name: 🛠️ Rebuild Rollup (Linux)
+        shell: bash
+      - run: npm install --include=optional
+      - run: npm rebuild @rollup/rollup-linux-x64-gnu || true
         if: contains(matrix.os.name, 'linux')
-        run: npm rebuild @rollup/rollup-linux-x64-gnu || true
-
-      - name: 🛠️ Rebuild Rollup (macOS Intel)
+      - run: npm rebuild @rollup/rollup-darwin-x64 || true
         if: contains(matrix.os.name, 'macos-intel')
-        run: npm rebuild @rollup/rollup-darwin-x64 || true
-
-      - name: 🛠️ Rebuild Rollup (macOS ARM)
+      - run: npm rebuild @rollup/rollup-darwin-arm64 || true
         if: contains(matrix.os.name, 'macos')
-        run: npm rebuild @rollup/rollup-darwin-arm64 || true
-
-      - name: 🛠️ Rebuild Rollup (Windows)
+      - run: npm rebuild @rollup/rollup-win32-x64-msvc || true
         if: contains(matrix.os.name, 'windows')
-        run: npm rebuild @rollup/rollup-win32-x64-msvc || true
-
-      # Optional macOS signing setup (commented out)
-      # - name: Add macOS certificate
-      #   if: contains(matrix.os.name, 'macos') && env.MACOS_CERT_P12 != ''
+      # - name: add macos cert
+      #   if: contains(matrix.os.name, 'macos') && secrets.MACOS_CERT_P12
       #   env:
       #     MACOS_CERT_P12: ${{ secrets.MACOS_CERT_P12 }}
       #     MACOS_CERT_PASSWORD: ${{ secrets.MACOS_CERT_PASSWORD }}
-      #   run: chmod +x tools/add-macos-cert.sh && ./tools/add-macos-cert.sh
-
-      # Optional Windows signing setup (commented out)
-      # - name: Set up Windows certificate
+      #   run: chmod +x tools/add-macos-cert.sh && . ./tools/add-macos-cert.sh
+      # Windows only
+      # - name: Set up certificate
       #   if: contains(matrix.os.name, 'windows')
+      #   run: |
+      #     echo "${{ secrets.SM_CLIENT_CERT_FILE_B64 }}" | base64 --decode > /d/Certificate_pkcs12.p12
       #   shell: bash
+      # - name: Set variables
+      #   if: contains(matrix.os.name, 'windows')
+      #   id: variables
       #   run: |
-      #     echo "${{ secrets.SM_CLIENT_CERT_FILE_B64 }}" | base64 --decode > D:/Certificate_pkcs12.p12
+      #     echo "SM_HOST=${{ secrets.SM_HOST }}" >> "$GITHUB_ENV"
+      #     echo "SM_API_KEY=${{ secrets.SM_API_KEY }}" >> "$GITHUB_ENV"
       #     echo "SM_CLIENT_CERT_FILE=D:\\Certificate_pkcs12.p12" >> "$GITHUB_ENV"
-<<<<<<< HEAD
-
-      - name: 🚀 Publish App to GitHub Releases
-=======
       #     echo "SM_CLIENT_CERT_PASSWORD=${{ secrets.SM_CLIENT_CERT_PASSWORD }}" >> "$GITHUB_ENV"
       #   shell: bash
       # - name: Code signing with Software Trust Manager
@@ -119,51 +86,26 @@
       #   shell: bash
       # Publish (all platforms)
       - name: Publish app
->>>>>>> 6f84d47a
         env:
           NODE_OPTIONS: "--max-old-space-size=4096"
+          SM_CODE_SIGNING_CERT_SHA1_HASH: ${{ secrets.SM_CODE_SIGNING_CERT_SHA1_HASH }}
           GITHUB_TOKEN: ${{ secrets.GITHUB_TOKEN }}
           APPLE_TEAM_ID: ${{ secrets.APPLE_TEAM_ID }}
           APPLE_ID: ${{ secrets.APPLE_ID }}
           APPLE_PASSWORD: ${{ secrets.APPLE_PASSWORD }}
-          SM_CODE_SIGNING_CERT_SHA1_HASH: ${{ secrets.SM_CODE_SIGNING_CERT_SHA1_HASH }}
+          # CSC_LINK: ${{ secrets.CSC_LINK }}
+          # CSC_KEY_PASSWORD: ${{ secrets.CSC_KEY_PASSWORD }}
         run: npm run publish
 
   verify-assets:
-    name: ✅ Verify Release Assets
+    name: Verify Release Assets
     needs: build
     runs-on: ubuntu-latest
-
     permissions:
       contents: read
       packages: read
       actions: read
       id-token: write
-<<<<<<< HEAD
-
-    steps:
-      - name: 🛎️ Checkout repository
-        uses: actions/checkout@v4
-
-      - name: 🧩 Setup Node.js
-        uses: actions/setup-node@v4
-        with:
-          node-version: 20
-
-      - name: 🔐 Check GITHUB_TOKEN permissions
-        env:
-          GITHUB_TOKEN: ${{ secrets.GITHUB_TOKEN }}
-        run: |
-          echo "🔍 Verifying GitHub token access..."
-          response=$(curl -s -o /dev/null -w "%{http_code}" -H "Authorization: token $GITHUB_TOKEN" "https://api.github.com/repos/SFARPak/AliFullStack")
-          if [ "$response" != "200" ]; then
-            echo "❌ GITHUB_TOKEN invalid or lacks 'contents' permission. Response code: $response"
-            exit 1
-          fi
-          echo "✅ GITHUB_TOKEN verified successfully."
-
-      - name: 📦 Verify release assets
-=======
     steps:
       - name: Github checkout
         uses: actions/checkout@b4ffde65f46336ab88eb53be808477a3936bae11 # v4.1.1
@@ -172,7 +114,6 @@
         with:
           node-version: 20
       - name: Verify all release assets are uploaded
->>>>>>> 6f84d47a
         env:
           GITHUB_TOKEN: ${{ secrets.GITHUB_TOKEN }}
         run: node scripts/verify-release-assets.js