--- conflicted
+++ resolved
@@ -39,31 +39,9 @@
           node-version: 20
       - name: Clean up
         run: |
-<<<<<<< HEAD
-          if [ "$RUNNER_OS" == "Windows" ]; then
-            Remove-Item -Recurse -Force node_modules -ErrorAction SilentlyContinue
-          else
-            rm -rf node_modules || true
-          fi
-          npm cache clean --force || true
-        shell: bash
-      - run: npm ci
-      - name: add macos cert
-        if: contains(matrix.os.name, 'macos')
-        env:
-          MACOS_CERT_P12: ${{ secrets.MACOS_CERT_P12 }}
-          MACOS_CERT_PASSWORD: ${{ secrets.MACOS_CERT_PASSWORD }}
-        run: chmod +x tools/add-macos-cert.sh && . ./tools/add-macos-cert.sh
-      # Windows only
-      - name: Set up certificate
-        if: contains(matrix.os.name, 'windows')
-        run: |
-          echo "${{ secrets.SM_CLIENT_CERT_FILE_B64 }}" | base64 --decode > /d/Certificate_pkcs12.p12
-=======
           rm -rf node_modules
           rm -f package-lock.json
           npm cache clean --force
->>>>>>> 5587b130
         shell: bash
       - run: npm install --include=optional
       - run: npm rebuild @rollup/rollup-linux-x64-gnu || true
