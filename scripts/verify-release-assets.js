#!/usr/bin/env node

const fs = require("fs");
const path = require("path");

/**
 * Verifies that all expected binary assets are present in the GitHub release
 * for the version specified in package.json
 */
async function verifyReleaseAssets() {
  try {
    // Read version from package.json
    const packagePath = path.join(__dirname, "..", "package.json");
    const packageJson = JSON.parse(fs.readFileSync(packagePath, "utf8"));
    const version = packageJson.version;

    console.log(`🔍 Verifying release assets for version ${version}...`);

    // GitHub API configuration
    const owner = "SFARPak";
    const repo = "AliFullStack";
    const token = process.env.GITHUB_TOKEN;

    if (!token) {
      console.error("❌ Missing GITHUB_TOKEN environment variable!");
      process.exit(1);
    }

    const inGitHubActions = process.env.GITHUB_ACTIONS === "true";

    // ✅ Skip token validation in GitHub Actions (since built-in token is limited)
    if (!inGitHubActions) {
      console.log("🔐 Checking GITHUB_TOKEN permissions...");

      const userCheck = await fetch("https://api.github.com/user", {
        headers: {
          Authorization: `token ${token}`,
          Accept: "application/vnd.github.v3+json",
          "User-Agent": "alifullstack-release-verifier",
        },
      });

      if (!userCheck.ok) {
        const body = await userCheck.text();
        console.error("❌ Token authentication failed!");
        console.error(`Status: ${userCheck.status} ${userCheck.statusText}`);
        console.error(`Response body: ${body}`);
        process.exit(1);
      }

      const userData = await userCheck.json();
      console.log(`✅ Authenticated as: ${userData.login}`);
    } else {
      console.log("🏃 Running inside GitHub Actions — no user authentication check needed");

      // Test API access by fetching org/user info
      try {
        const appCheck = await fetch(`https://api.github.com/repos/${owner}/${repo}`, {
          headers: {
            Authorization: `token ${token}`,
            Accept: "application/vnd.github.v3+json",
            "User-Agent": "alifullstack-release-verifier",
          },
        });

        if (!appCheck.ok) {
          const body = await appCheck.text();
          console.error("❌ Token authentication failed!");
          console.error(`Status: ${appCheck.status} ${appCheck.statusText}`);
          console.error(`Response body: ${body}`);
          process.exit(1);
        }

        const repoData = await appCheck.json();
        console.log(`✅ Token authenticated for repository: ${repoData.full_name}`);
      } catch (error) {
        console.error("❌ Error testing token authentication:", error.message);
        process.exit(1);
      }
    }

    // --- Fetch releases with retry logic ---
    const tagName = `v${version}`;
<<<<<<< HEAD
    const maxRetries = 10;
    const baseDelay = 30000; // 30 seconds
=======
    const maxRetries = 5;
    const baseDelay = 10000; // 10 seconds
>>>>>>> 6f84d47a
    let release = null;
    let lastError = null;

    for (let attempt = 1; attempt <= maxRetries; attempt++) {
      try {
        console.log(
          `📡 Attempt ${attempt}/${maxRetries}: Fetching releases to find: ${tagName}`,
        );

        const allReleasesUrl = `https://api.github.com/repos/${owner}/${repo}/releases`;
        const response = await fetch(allReleasesUrl, {
          headers: {
            Authorization: `token ${token}`,
            Accept: "application/vnd.github.v3+json",
            "User-Agent": "alifullstack-release-verifier",
          },
        });

        if (!response.ok) {
          console.error(`❌ GitHub API error: ${response.status} ${response.statusText}`);
          const errorBody = await response.text();
          console.error(`Response Body: ${errorBody}`);
          throw new Error(`GitHub API returned ${response.status}`);
        }

        const allReleases = await response.json();
<<<<<<< HEAD
        console.log(`📦 Total releases found: ${allReleases.length}`);
        console.log(`🔍 Available release tags:`, allReleases.slice(0, 10).map(r => r.tag_name));
        console.log(`📄 Available release states:`, allReleases.slice(0, 10).map(r => `${r.tag_name} (${r.draft ? 'DRAFT' : 'PUBLISHED'})`));

        const releaseExists = allReleases.some((r) => r.tag_name === tagName);
        if (!releaseExists) {
          console.error(`❌ Release ${tagName} does not exist in the repository!`);
          console.error(`📋 All available releases:`);
          allReleases.forEach(r => {
            console.error(`   - ${r.tag_name} (${r.draft ? 'DRAFT' : 'PUBLISHED'})`);
          });
          console.error(`❌ Aborting - no point in retrying as release doesn't exist`);
          process.exit(1);
=======

        const releaseExists = allReleases.some((r) => r.tag_name === tagName);
        if (!releaseExists) {
          console.warn(`⚠️ Release ${tagName} not found. Retrying...`);
          if (attempt < maxRetries) {
            const delay = baseDelay * attempt;
            console.log(`⏳ Waiting ${delay / 1000}s before retry...`);
            await new Promise((r) => setTimeout(r, delay));
          }
          continue;
>>>>>>> 6f84d47a
        }

        release = allReleases.find((r) => r.tag_name === tagName);
        console.log(
          `✅ Found release: ${release.tag_name} (${release.draft ? "DRAFT" : "PUBLISHED"})`,
        );
        break;
      } catch (err) {
        lastError = err;
        console.error(`❌ Attempt ${attempt} failed: ${err.message}`);
        if (attempt < maxRetries) {
          const delay = baseDelay * attempt;
          console.log(`⏳ Retrying in ${delay / 1000}s...`);
          await new Promise((r) => setTimeout(r, delay));
        }
      }
    }

    if (!release) {
      console.error(`❌ Release ${tagName} not found after ${maxRetries} attempts`);
      if (lastError) console.error(`Last error: ${lastError.message}`);
      process.exit(1);
    }

    const assets = release.assets || [];

    console.log(`📦 Found ${assets.length} assets in release ${tagName}`);
    console.log(`📄 Release status: ${release.draft ? "DRAFT" : "PUBLISHED"}`);

    // --- Define expected assets ---
    const normalizeVersionForPlatform = (version, platform) => {
      if (!version.includes("beta")) return version;

      switch (platform) {
        case "rpm":
        case "deb":
          return version.replace("-beta.", ".beta.");
        case "nupkg":
          return version.replace("-beta.", "-beta");
        default:
          return version;
      }
    };

    const expectedAssets = [
      `alifullstack-${normalizeVersionForPlatform(version, "rpm")}-1.x86_64.rpm`,
      `alifullstack-${normalizeVersionForPlatform(version, "nupkg")}-full.nupkg`,
      `alifullstack-${version}.Setup.exe`,
      `alifullstack-darwin-arm64-${version}.zip`,
      `alifullstack-darwin-x64-${version}.zip`,
      `alifullstack_${normalizeVersionForPlatform(version, "deb")}_amd64.deb`,
      "RELEASES",
    ];

    console.log("📋 Expected assets:");
    expectedAssets.forEach((a) => console.log(`  - ${a}`));
    console.log("");

    const actualAssets = assets.map((a) => a.name);
    console.log("📋 Actual assets:");
    actualAssets.forEach((a) => console.log(`  - ${a}`));
    console.log("");

    // --- Compare assets ---
    const missingAssets = expectedAssets.filter((a) => !actualAssets.includes(a));
    if (missingAssets.length > 0) {
      console.error("❌ VERIFICATION FAILED! Missing assets:");
      missingAssets.forEach((a) => console.error(`  - ${a}`));
      process.exit(1);
    }

    const unexpectedAssets = actualAssets.filter((a) => !expectedAssets.includes(a));
    if (unexpectedAssets.length > 0) {
      console.warn("⚠️ Unexpected assets found:");
      unexpectedAssets.forEach((a) => console.warn(`  - ${a}`));
      console.warn("");
    }

    console.log("✅ VERIFICATION PASSED!");
    console.log(`🎉 All ${expectedAssets.length} expected assets are present in release ${tagName}`);
    console.log("");
    console.log("📊 Release Summary:");
    console.log(`  Release: ${release.name || tagName}`);
    console.log(`  Tag: ${release.tag_name}`);
    console.log(`  Published: ${release.published_at}`);
    console.log(`  URL: ${release.html_url}`);
  } catch (error) {
    console.error("❌ Error verifying release assets:", error.message);
    process.exit(1);
  }
}

// Run the verification
verifyReleaseAssets();<|MERGE_RESOLUTION|>--- conflicted
+++ resolved
@@ -81,13 +81,8 @@
 
     // --- Fetch releases with retry logic ---
     const tagName = `v${version}`;
-<<<<<<< HEAD
-    const maxRetries = 10;
-    const baseDelay = 30000; // 30 seconds
-=======
     const maxRetries = 5;
     const baseDelay = 10000; // 10 seconds
->>>>>>> 6f84d47a
     let release = null;
     let lastError = null;
 
@@ -114,21 +109,6 @@
         }
 
         const allReleases = await response.json();
-<<<<<<< HEAD
-        console.log(`📦 Total releases found: ${allReleases.length}`);
-        console.log(`🔍 Available release tags:`, allReleases.slice(0, 10).map(r => r.tag_name));
-        console.log(`📄 Available release states:`, allReleases.slice(0, 10).map(r => `${r.tag_name} (${r.draft ? 'DRAFT' : 'PUBLISHED'})`));
-
-        const releaseExists = allReleases.some((r) => r.tag_name === tagName);
-        if (!releaseExists) {
-          console.error(`❌ Release ${tagName} does not exist in the repository!`);
-          console.error(`📋 All available releases:`);
-          allReleases.forEach(r => {
-            console.error(`   - ${r.tag_name} (${r.draft ? 'DRAFT' : 'PUBLISHED'})`);
-          });
-          console.error(`❌ Aborting - no point in retrying as release doesn't exist`);
-          process.exit(1);
-=======
 
         const releaseExists = allReleases.some((r) => r.tag_name === tagName);
         if (!releaseExists) {
@@ -139,7 +119,6 @@
             await new Promise((r) => setTimeout(r, delay));
           }
           continue;
->>>>>>> 6f84d47a
         }
 
         release = allReleases.find((r) => r.tag_name === tagName);
